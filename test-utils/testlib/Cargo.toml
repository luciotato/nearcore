[package]
name = "testlib"
version = "0.1.0"
edition = "2018"

[[bin]]
name = "run-nodes"
path = "src/run_nodes.rs"

[dependencies]
actix = "0.8.2"
clap = "2.32"
log = "0.4"
rand = "0.6"
rand_xorshift = "0.1"
serde = "1.0"
serde_json = "1.0.0"
tokio = "0.1"
futures = "0.1.25"
lazy_static = "1.4"
byteorder = "1.2"
tempdir = "0.3"
tokio-signal = "0.2"
assert_matches = "1.3.0"

borsh = "0.2.5"

near-crypto = { path = "../../core/crypto" }
near-primitives = { path = "../../core/primitives" }
near-store = { path = "../../core/store" }
node-runtime = { path = "../../runtime/runtime" }
near-chain = { path = "../../chain/chain" }
near-client = { path = "../../chain/client" }
near-jsonrpc = { path = "../../chain/jsonrpc" }
<<<<<<< HEAD
near-network = { path = "../../chain/network" }
=======
>>>>>>> 731fa47b
near-jsonrpc-client = { path = "../../chain/jsonrpc/client" }
near = { path = "../../near" }
near-runtime-fees = { path = "../../runtime/near-runtime-fees" }

[dependencies.reqwest]
version = "0.9"
features = ["rustls-tls", "trust-dns"]
<|MERGE_RESOLUTION|>--- conflicted
+++ resolved
@@ -32,10 +32,7 @@
 near-chain = { path = "../../chain/chain" }
 near-client = { path = "../../chain/client" }
 near-jsonrpc = { path = "../../chain/jsonrpc" }
-<<<<<<< HEAD
 near-network = { path = "../../chain/network" }
-=======
->>>>>>> 731fa47b
 near-jsonrpc-client = { path = "../../chain/jsonrpc/client" }
 near = { path = "../../near" }
 near-runtime-fees = { path = "../../runtime/near-runtime-fees" }
